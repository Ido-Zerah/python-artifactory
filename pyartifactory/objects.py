import logging
<<<<<<< HEAD
from typing import List, Optional, Dict
=======
from typing import List, Tuple
>>>>>>> 0f545633

import requests
from requests import Response
from requests_toolbelt.multipart import encoder
from pathlib import Path

from pyartifactory.exception import (
    UserNotFoundException,
    UserAlreadyExistsException,
    GroupNotFoundException,
    RepositoryAlreadyExistsException,
    GroupAlreadyExistsException,
    RepositoryNotFoundException,
    ArtifactoryException,
    PermissionAlreadyExistsException,
    PermissionNotFoundException,
    InvalidTokenDataException,
)

from pyartifactory.models import (
    AuthModel,
    ApiKeyModel,
    PasswordModel,
    AccessTokenModel,
    Group,
    LocalRepository,
    VirtualRepository,
    LocalRepositoryResponse,
    VirtualRepositoryResponse,
    RemoteRepository,
    RemoteRepositoryResponse,
    SimpleRepository,
    UserResponse,
    NewUser,
    SimpleUser,
    User,
    Permission,
    SimplePermission,
    ArtifactPropertiesResponse,
    ArtifactStatsResponse,
)


class Artifactory:
    def __init__(
        self,
        url: str,
        auth: Tuple[str, str] = None,
        verify: bool = True,
        cert: str = None,
    ):
        self.artifactory = AuthModel(url=url, auth=auth, verify=verify, cert=cert)
        self.users = ArtifactoryUser(self.artifactory)
        self.groups = ArtifactoryGroup(self.artifactory)
        self.security = ArtifactorySecurity(self.artifactory)
        self.repositories = ArtifactoryRepository(self.artifactory)
        self.artifacts = ArtifactoryArtifact(self.artifactory)


class ArtifactoryObject:
    def __init__(self, artifactory: AuthModel) -> None:
        self._artifactory = artifactory
        self._auth = (
            self._artifactory.auth[0],
            self._artifactory.auth[1].get_secret_value(),
        )
        self._verify = self._artifactory.verify
        self._cert = self._artifactory.cert
        self.session = requests.Session()

    def _get(self, route: str, **kwargs) -> Response:
        """
        :param route: API Route
        :param kwargs: Additional parameters to add the request
        :returns  An HTTP response
        """
        return self._generic_http_method_request("get", route, **kwargs)

    def _post(self, route: str, **kwargs) -> Response:
        """
        :param route: API Route
        :param kwargs: Additional parameters to add the request
        :returns  An HTTP response
        """
        return self._generic_http_method_request("post", route, **kwargs)

    def _put(self, route: str, **kwargs) -> Response:
        """
        :param route: API Route
        :param kwargs: Additional parameters to add the request
        :returns  An HTTP response
        """
        return self._generic_http_method_request("put", route, **kwargs)

    def _delete(self, route: str, **kwargs) -> Response:
        """
        :param route: API Route
        :param kwargs: Additional parameters to add the request
        :returns  An HTTP response
        """
        return self._generic_http_method_request("delete", route, **kwargs)

    def _generic_http_method_request(
        self, method: str, route: str, **kwargs
    ) -> Response:
        """
        :param method: HTTP method to use
        :param route: API Route
        :param kwargs: Additional parameters to add the request
        :return: An HTTP response
        """
        raise_for_status = kwargs.pop("raise_for_status", True)
        http_method = getattr(self.session, method)
        response = http_method(
            f"{self._artifactory.url}/{route}",
            auth=self._auth,
            **kwargs,
            verify=self._verify,
            cert=self._cert,
        )
        if raise_for_status:
            response.raise_for_status()
        return response


class ArtifactoryUser(ArtifactoryObject):
    _uri = "security/users"

    def __init__(self, artifactory: AuthModel) -> None:
        super(ArtifactoryUser, self).__init__(artifactory)

    def create(self, user: NewUser) -> UserResponse:
        """
        Create user
        :param user: NewUser object
        :return: User
        """
        username = user.name
        try:
            self.get(username)
            logging.error(f"User {username} already exists")
            raise UserAlreadyExistsException(f"User {username} already exists")
        except UserNotFoundException:
            data = user.dict()
            data["password"] = user.password.get_secret_value()
            self._put(f"api/{self._uri}/{username}", json=data)
            logging.debug(f"User {username} successfully created")
            return self.get(user.name)

    def get(self, name: str) -> UserResponse:
        """
        Read user from artifactory. Fill object if exist
        :param name: Name of the user to retrieve
        :return: UserModel
        """
        try:
            r = self._get(f"api/{self._uri}/{name}")
            return UserResponse(**r.json())
        except requests.exceptions.HTTPError as e:
            if e.response.status_code == 404 or e.response.status_code == 400:
                logging.error(f"User {name} does not exist")
                raise UserNotFoundException(f"{name} does not exist")
            raise ArtifactoryException from e

    def list(self) -> List[SimpleUser]:
        """
        Lists all the users
        :return: UserList
        """
        r = self._get(f"api/{self._uri}")
        logging.debug("List all users successful")
        return [SimpleUser(**user) for user in r.json()]

    def update(self, user: User) -> UserResponse:
        """
        Updates an artifactory user
        :param user: NewUser object
        :return: UserModel
        """
        username = user.name
        self.get(username)
        self._post(f"api/{self._uri}/{username}", json=user.dict())
        logging.debug(f"User {username} successfully updated")
        return self.get(username)

    def delete(self, name: str) -> None:
        """
        Remove user
        :param name: Name of the user to delete
        :return: None
        """
        self.get(name)
        self._delete(f"api/{self._uri}/{name}")
        logging.debug(f"User {name} successfully deleted")


class ArtifactorySecurity(ArtifactoryObject):
    _uri = "security"

    def __init__(self, artifactory: AuthModel) -> None:
        super(ArtifactorySecurity, self).__init__(artifactory)

    def get_encrypted_password(self) -> PasswordModel:
        """
        Get the encrypted password of the authenticated requestor.
        :return: str
        """
        response = self._get(f"api/{self._uri}/encryptedPassword")
        logging.debug("Encrypted password successfully delivered")
        return PasswordModel(**response.json())

    def create_access_token(
        self,
        user_name: str,
        expires_in: int = 3600,
        refreshable: bool = False,
        groups: list = None,
    ) -> AccessTokenModel:
        """
        Creates an access token.

        :param user_name: Name of the user to whom an access key should be granted. transient token created if not set.
        :param expires_in: Expiry time for the token in seconds. For eternal tokens specify 0.
        :param refreshable: If set to true token can be refreshed using the refresh token returned. defaults False.
        :param groups: A list of groups the token has membership of. If username is specified, groups are implied.
        :return: AccessToken
        """
        payload = {
            "username": user_name,
            "expires_in": expires_in,
            "refreshable": refreshable,
        }
        if groups:
            if not isinstance(groups, list):
                raise ValueError(groups)
            scope = f'member-of-groups:"{", ".join(groups)}"'
            payload.update({"scope": scope})
        response = self._post(
            f"api/{self._uri}/token", data=payload, raise_for_status=False
        )
        if response.ok:
            return AccessTokenModel(**response.json())
        raise InvalidTokenDataException(
            response.json().get("error_description", "Unknown error")
        )

    def revoke_access_token(self, token: str = None, token_id: str = None) -> bool:
        """
        Revokes an access token.

        :param token: The token to revoke
        :param token_id: The id of a token to revoke
        :return: bool True or False indicating success or failure of token revocation attempt.
        """
        if not any([token, token_id]):
            logging.error("Neither a token or a token id was specified")
            raise InvalidTokenDataException
        payload: Dict[str, Optional[str]] = {"token": token} if token else {
            "token_id": token_id
        }
        response = self._post(
            f"api/{self._uri}/token/revoke", data=payload, raise_for_status=False
        )
        if response.ok:
            logging.info("Token revoked successfully, or token did not exist")
            return True
        logging.error("Token revocation unsuccessful, response was %s", response.text)
        return False

    def create_api_key(self) -> ApiKeyModel:
        """
        Create an API key for the current user.
        :return: Error if API key already exists - use regenerate API key instead.
        """
        r = self._post(f"api/{self._uri}/apiKey")
        logging.debug(f"API Key successfully created")
        return ApiKeyModel(**r.json())

    def regenerate_api_key(self) -> ApiKeyModel:
        """
        Regenerate an API key for the current user
        :return: API key
        """
        r = self._put(f"api/{self._uri}/apiKey")
        logging.debug(f"API Key successfully regenerated")
        return ApiKeyModel(**r.json())

    def get_api_key(self) -> ApiKeyModel:
        """
        Get the current user's own API key
        :return: API key
        """
        r = self._get(f"api/{self._uri}/apiKey")
        logging.debug(f"API Key successfully delivered")
        return ApiKeyModel(**r.json())

    def revoke_api_key(self) -> None:
        """
        Revokes the current user's API key
        :return: None
        """
        self._delete(f"api/{self._uri}/apiKey")
        logging.debug(f"API Key successfully revoked")

    def revoke_user_api_key(self, name: str) -> None:
        """
        Revokes the API key of another user
        :param name: name of the user to whom api key has to be revoked
        :return: None
        """
        self._delete(f"api/{self._uri}/apiKey/{name}")
        logging.debug(f"User API Key successfully revoked")


class ArtifactoryGroup(ArtifactoryObject):
    _uri = "security/groups"

    def __init__(self, artifactory: AuthModel) -> None:
        super(ArtifactoryGroup, self).__init__(artifactory)

    def create(self, group: Group) -> Group:
        """
        Creates a new group in Artifactory or replaces an existing group
        :param group: Group to create
        :return: Created group
        """
        group_name = group.name
        try:
            self.get(group_name)
            logging.error(f"Group {group_name} already exists")
            raise GroupAlreadyExistsException(f"Group {group_name} already exists")
        except GroupNotFoundException:
            self._put(f"api/{self._uri}/{group_name}", json=group.dict())
            logging.debug(f"Group {group_name} successfully created")
            return self.get(group.name)

    def get(self, name: str) -> Group:
        """
        Get the details of an Artifactory Group
        :param name: Name of the group to retrieve
        :return: Found artifactory group
        """
        try:
            r = self._get(f"api/{self._uri}/{name}")
            return Group(**r.json())
        except requests.exceptions.HTTPError as e:
            if e.response.status_code == 404 or e.response.status_code == 400:
                logging.error(f"Group {name} does not exist")
                raise GroupNotFoundException(f"Group {name} does not exist")
            raise ArtifactoryException from e

    def list(self) -> List[Group]:
        """
        Lists all the groups
        :return: GroupList
        """
        r = self._get(f"api/{self._uri}")
        logging.debug("List all groups successful")
        return [Group(**group) for group in r.json()]

    def update(self, group: Group) -> Group:
        """
        Updates an exiting group in Artifactory with the provided group details.
        :param group: Group to be updated
        :return: Updated group
        """
        group_name = group.name
        self.get(group_name)
        self._post(f"api/{self._uri}/{group_name}", json=group.dict())
        logging.debug(f"Group {group_name} successfully updated")
        return self.get(group_name)

    def delete(self, name: str) -> None:
        """
        Removes a group
        :param name: Name of the group to delete
        :return: None
        """
        self.get(name)
        self._delete(f"api/{self._uri}/{name}")
        logging.debug(f"Group {name} successfully deleted")


class ArtifactoryRepository(ArtifactoryObject):
    _uri = "repositories"

    def __init__(self, artifactory: AuthModel) -> None:
        super(ArtifactoryRepository, self).__init__(artifactory)

    # Local repositories operations
    def create_local_repo(self, repo: LocalRepository) -> LocalRepositoryResponse:
        """
        Creates a new local repository
        :param repo: LocalRepository object
        :return: LocalRepositoryResponse object
        """
        repo_name = repo.key
        try:
            self.get_local_repo(repo_name)
            logging.error(f"Repository {repo_name} already exists")
            raise RepositoryAlreadyExistsException(
                f"Repository {repo_name} already exists"
            )
        except RepositoryNotFoundException:
            self._put(f"api/{self._uri}/{repo_name}", json=repo.dict())
            logging.debug(f"Repository {repo_name} successfully created")
            return self.get_local_repo(repo_name)

    def get_local_repo(self, repo_name: str) -> LocalRepositoryResponse:
        """
        Finds repository in artifactory. Fill object if exist
        :param repo_name: Name of the repository to retrieve
        :return: LocalRepositoryResponse object
        """
        try:
            r = self._get(f"api/{self._uri}/{repo_name}")
            return LocalRepositoryResponse(**r.json())
        except requests.exceptions.HTTPError as e:
            if e.response.status_code == 404 or e.response.status_code == 400:
                logging.error(f"Repository {repo_name} does not exist")
                raise RepositoryNotFoundException(
                    f" Repository {repo_name} does not exist"
                )
            raise ArtifactoryException from e

    def update_local_repo(self, repo: LocalRepository) -> LocalRepositoryResponse:
        """
        Updates an artifactory repository
        :param repo: LocalRepository object
        :return: LocalRepositoryResponse
        """
        repo_name = repo.key
        self.get_local_repo(repo_name)
        self._post(f"api/{self._uri}/{repo_name}", json=repo.dict())
        logging.debug(f"Repository {repo_name} successfully updated")
        return self.get_local_repo(repo_name)

    # Virtual repositories operations
    def create_virtual_repo(self, repo: VirtualRepository) -> VirtualRepositoryResponse:
        """
        Creates a new local repository
        :param repo: VirtualRepository object
        :return: VirtualRepositoryResponse object
        """
        repo_name = repo.key
        try:
            self.get_virtual_repo(repo_name)
            logging.error(f"Repository {repo_name} already exists")
            raise RepositoryAlreadyExistsException(
                f"Repository {repo_name} already exists"
            )
        except RepositoryNotFoundException:
            self._put(f"api/{self._uri}/{repo_name}", json=repo.dict())
            logging.debug(f"Repository {repo_name} successfully created")
            return self.get_virtual_repo(repo_name)

    def get_virtual_repo(self, repo_name: str) -> VirtualRepositoryResponse:
        """
        Finds repository in artifactory. Fill object if exist
        :param repo_name: Name of the repository to retrieve
        :return: VirtualRepositoryResponse object
        """
        try:
            r = self._get(f"api/{self._uri}/{repo_name}")
            return VirtualRepositoryResponse(**r.json())
        except requests.exceptions.HTTPError as e:
            if e.response.status_code == 404 or e.response.status_code == 400:
                logging.error(f"Repository {repo_name} does not exist")
                raise RepositoryNotFoundException(
                    f" Repository {repo_name} does not exist"
                )
            raise ArtifactoryException from e

    def update_virtual_repo(self, repo: VirtualRepository) -> VirtualRepositoryResponse:
        """
        Updates a virtual artifactory repository
        :param repo: VirtualRepository object
        :return: VirtualRepositoryResponse
        """
        repo_name = repo.key
        self.get_virtual_repo(repo_name)
        self._post(f"api/{self._uri}/{repo_name}", json=repo.dict())
        logging.debug(f"Repository {repo_name} successfully updated")
        return self.get_virtual_repo(repo_name)

    # Remote repositories operations
    def create_remote_repo(self, repo: RemoteRepository) -> RemoteRepositoryResponse:
        """
        Creates a new local repository
        :param repo: RemoteRepository object
        :return: RemoteRepositoryResponse object
        """
        repo_name = repo.key
        try:
            self.get_remote_repo(repo_name)
            logging.error(f"Repository {repo_name} already exists")
            raise RepositoryAlreadyExistsException(
                f"Repository {repo_name} already exists"
            )
        except RepositoryNotFoundException:
            self._put(f"api/{self._uri}/{repo_name}", json=repo.dict())
            logging.debug(f"Repository {repo_name} successfully created")
            return self.get_remote_repo(repo_name)

    def get_remote_repo(self, repo_name: str) -> RemoteRepositoryResponse:
        """
        Finds a remote repository in artifactory. Fill object if exist
        :param repo_name: Name of the repository to retrieve
        :return: RemoteRepositoryResponse object
        """
        try:
            r = self._get(f"api/{self._uri}/{repo_name}")
            return RemoteRepositoryResponse(**r.json())
        except requests.exceptions.HTTPError as e:
            if e.response.status_code == 404 or e.response.status_code == 400:
                logging.error(f"Repository {repo_name} does not exist")
                raise RepositoryNotFoundException(
                    f" Repository {repo_name} does not exist"
                )
            raise ArtifactoryException from e

    def update_remote_repo(self, repo: RemoteRepository) -> RemoteRepositoryResponse:
        """
        Updates a remote artifactory repository
        :param repo: VirtualRepository object
        :return: VirtualRepositoryResponse
        """
        repo_name = repo.key
        self.get_remote_repo(repo_name)
        self._post(f"api/{self._uri}/{repo_name}", json=repo.dict())
        logging.debug(f"Repository {repo_name} successfully updated")
        return self.get_remote_repo(repo_name)

    def list(self) -> List[SimpleRepository]:
        """
        Lists all the repositories
        :return: A list of repositories
        """
        r = self._get(f"api/{self._uri}")
        logging.debug("List all repositories successful")
        return [SimpleRepository(**repository) for repository in r.json()]

    def delete(self, repo_name: str) -> None:
        """
        Removes a local repository
        :param repo_name: Name of the repository to delete
        :return: None
        """

        self._delete(f"api/{self._uri}/{repo_name}")
        logging.debug(f"Repository {repo_name} successfully deleted")


class ArtifactoryPermission(ArtifactoryObject):
    _uri = "security/permissions"

    def __init__(self, artifactory: AuthModel) -> None:
        super(ArtifactoryPermission, self).__init__(artifactory)

    def create(self, permission: Permission) -> Permission:
        """
        Creates a permission
        :param permission: Permission object
        :return: Permission
        """
        permission_name = permission.name
        try:
            self.get(permission_name)
            logging.debug(f"Permission {permission_name} already exists")
            raise PermissionAlreadyExistsException(
                f"Permission {permission_name} already exists"
            )
        except PermissionNotFoundException:
            self._put(f"api/{self._uri}/{permission_name}", json=permission.dict())
            logging.debug(f"Permission {permission_name} successfully created")
            return self.get(permission_name)

    def get(self, permission_name: str) -> Permission:
        """
        Read permission from artifactory. Fill object if exist
        :param permission_name: Name of the permission to retrieve
        :return: Permission
        """
        try:
            r = self._get(f"api/{self._uri}/{permission_name}")
            return Permission(**r.json())
        except requests.exceptions.HTTPError as e:
            if e.response.status_code == 404 or e.response.status_code == 400:
                logging.error(f"Permission {permission_name} does not exist")
                raise PermissionNotFoundException(
                    f"Permission {permission_name} does not exist"
                )
            raise ArtifactoryException from e

    def list(self) -> List[SimplePermission]:
        """
        Lists all the permissions
        :return: A list of permissions
        """
        r = self._get(f"api/{self._uri}")
        logging.debug("List all permissions successful")
        return [SimplePermission(**permission) for permission in r.json()]

    def update(self, permission: Permission) -> Permission:
        """
        Updates an artifactory permission
        :param permission: Permission object
        :return: Permission
        """
        permission_name = permission.name
        self._put(f"api/{self._uri}/{permission_name}", json=permission.dict())
        logging.debug(f"Permission {permission_name} successfully updated")
        return self.get(permission_name)

    def delete(self, permission_name: str) -> None:
        """
        Removes an artifactory permission
        :param permission_name: Name of the permission to delete
        :return: None
        """
        self.get(permission_name)
        self._delete(f"api/{self._uri}/{permission_name}")
        logging.debug(f"Permission {permission_name} successfully deleted")


class ArtifactoryArtifact(ArtifactoryObject):
    def __init__(self, artifactory: AuthModel) -> None:
        super(ArtifactoryArtifact, self).__init__(artifactory)

    def deploy(
        self, local_file_location: str, artifact_path: str
    ) -> ArtifactPropertiesResponse:
        """
        :param artifact_path: Path to file in Artifactory
        :param local_file_location: Location of the file to deploy
        """
        artifact_path = artifact_path.lstrip("/")
        local_filename = artifact_path.split("/")[-1]
        with open(local_file_location, "rb") as f:
            form = encoder.MultipartEncoder(
                {
                    "documents": (local_filename, f, "application/octet-stream"),
                    "composite": "NONE",
                }
            )
            headers = {"Prefer": "respond-async", "Content-Type": form.content_type}
            self._put(f"{artifact_path}", headers=headers, data=form)
            logging.info(f"Artifact {local_filename} successfully deployed")
            return self.properties(artifact_path)

    def download(self, artifact_path: str, local_directory_path: str = None) -> str:
        """
        :param artifact_path: Path to file in Artifactory
        :param local_directory_path: Local path to where the artifact will be imported
        :return: File name
        """
        artifact_path = artifact_path.lstrip("/")
        local_filename = artifact_path.split("/")[-1]

        if local_directory_path:
            Path(local_directory_path).mkdir(parents=True, exist_ok=True)
            local_file_full_path = f"{local_directory_path}/{local_filename}"
        else:
            local_file_full_path = local_filename

        with self._get(f"{artifact_path}", stream=True) as r:
            with open(local_file_full_path, "wb") as f:
                for chunk in r.iter_content(chunk_size=8192):
                    if chunk:  # filter out keep-alive new chunks
                        f.write(chunk)
                        # f.flush()
        logging.info(f"Artifact {local_filename} successfully downloaded")
        return local_file_full_path

    def properties(self, artifact_path: str) -> ArtifactPropertiesResponse:
        """
        :param artifact_path: Path to file in Artifactory
        :return: Artifact properties
        """
        artifact_path = artifact_path.lstrip("/")
        r = self._get(f"api/storage/{artifact_path}?properties[=x[,y]]")
        logging.info("Artifact Properties successfully retrieved")
        return ArtifactPropertiesResponse(**r.json())

    def stats(self, artifact_path: str) -> ArtifactStatsResponse:
        """
        :param artifact_path: Path to file in Artifactory
        :return: Artifact Stats
        """
        artifact_path = artifact_path.lstrip("/")
        r = self._get(f"api/storage/{artifact_path}?stats")
        logging.info("Artifact stats successfully retrieved")
        return ArtifactStatsResponse(**r.json())

    def copy(
        self, artifact_current_path: str, artifact_new_path: str, dryrun: bool = False
    ) -> ArtifactPropertiesResponse:
        """
        :param artifact_current_path: Current path to file
        :param artifact_new_path: New path to file
        :param dryrun: Dry run
        :return: ArtifactPropertiesResponse: properties of the copied artifact
        """
        artifact_current_path = artifact_current_path.lstrip("/")
        artifact_new_path = artifact_new_path.lstrip("/")
        if dryrun:
            dry = 1
        else:
            dry = 0

        self._post(f"api/copy/{artifact_current_path}?to={artifact_new_path}&dry={dry}")
        logging.info(f"Artifact {artifact_current_path} successfully copied")
        return self.properties(artifact_new_path)

    def move(
        self, artifact_current_path: str, artifact_new_path: str, dryrun: bool = False
    ) -> ArtifactPropertiesResponse:
        """
        :param artifact_current_path: Current path to file
        :param artifact_new_path: New path to file
        :param dryrun: Dry run
        :return: ArtifactPropertiesResponse: properties of the moved artifact
        """
        artifact_current_path = artifact_current_path.lstrip("/")
        artifact_new_path = artifact_new_path.lstrip("/")

        if dryrun:
            dry = 1
        else:
            dry = 0

        self._post(f"api/move/{artifact_current_path}?to={artifact_new_path}&dry={dry}")
        logging.info(f"Artifact {artifact_current_path} successfully moved")
        return self.properties(artifact_new_path)

    def delete(self, artifact_path: str) -> None:
        """
        :param artifact_path: Path to file in Artifactory
        :return: bool
        """
        artifact_path = artifact_path.lstrip("/")
        self._delete(f"{artifact_path}")
        logging.info(f"Artifact {artifact_path} successfully deleted")
<|MERGE_RESOLUTION|>--- conflicted
+++ resolved
@@ -1,9 +1,5 @@
 import logging
-<<<<<<< HEAD
-from typing import List, Optional, Dict
-=======
-from typing import List, Tuple
->>>>>>> 0f545633
+from typing import List, Optional, Dict, Tuple
 
 import requests
 from requests import Response
@@ -746,4 +742,4 @@
         """
         artifact_path = artifact_path.lstrip("/")
         self._delete(f"{artifact_path}")
-        logging.info(f"Artifact {artifact_path} successfully deleted")
+        logging.info(f"Artifact {artifact_path} successfully deleted")