--- conflicted
+++ resolved
@@ -1,36 +1,11 @@
-from typing import Tuple
-
-from pyartifactory.models import AuthModel
 from pyartifactory.objects import (
     ArtifactoryUser,
     ArtifactoryGroup,
     ArtifactorySecurity,
     ArtifactoryRepository,
-<<<<<<< HEAD
     ArtifactoryArtifact,
-=======
     ArtifactoryPermission,
->>>>>>> 62a02949
+    Artifactory,
 )
 
-__version__ = "1.0.2"
-
-
-class Artifactory:
-    def __init__(
-        self,
-        url: str,
-        auth: Tuple[str, str] = None,
-        verify: bool = True,
-        cert: str = None,
-    ):
-        self.artifactory = AuthModel(url=url, auth=auth, verify=verify, cert=cert)
-        self.users = ArtifactoryUser(self.artifactory)
-        self.groups = ArtifactoryGroup(self.artifactory)
-        self.security = ArtifactorySecurity(self.artifactory)
-        self.repositories = ArtifactoryRepository(self.artifactory)
-<<<<<<< HEAD
-        self.artifacts = ArtifactoryArtifact(self.artifactory)
-=======
-        self.permissions = ArtifactoryPermission(self.artifactory)
->>>>>>> 62a02949
+__version__ = "1.0.2"